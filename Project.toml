--- conflicted
+++ resolved
@@ -16,12 +16,8 @@
 FFTW = "1.4"
 FourierTools = "0.2, 0.3"
 IndexFunArrays = "0.2.1"
-<<<<<<< HEAD
 NDTools = "0.2, 0.3.1"
 QuadGK = "2"
-=======
-NDTools = "0.2, 0.3.1, 0.4.0"
->>>>>>> fa0b5bf0
 SpecialFunctions = "1.5"
 ZernikePolynomials = "0.1"
 julia = "1.6"
